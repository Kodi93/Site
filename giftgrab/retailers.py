--- conflicted
+++ resolved
@@ -85,7 +85,7 @@
     def _load(self) -> List[dict]:
         if self._items is None:
             merged: dict[str, dict] = {}
-<<<<<<< HEAD
+< codex/find-workaround-for-amazon-associates-api-access-95zosq
             seen_paths: set[Path] = set()
 
             def iter_entries(source: Path) -> Iterable[dict]:
@@ -151,7 +151,7 @@
 
             for source in self._sources:
                 for entry in iter_entries(source):
-=======
+
             for source in self._sources:
                 raw = load_json(source, default={}) or {}
                 items: list
@@ -171,7 +171,7 @@
                 else:
                     items = []
                 for entry in items:
->>>>>>> 179167c7
+ main
                     if not isinstance(entry, dict):
                         continue
                     product_id = entry.get("id") or entry.get("asin")
