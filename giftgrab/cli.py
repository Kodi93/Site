"""Command line entry point for running the automation pipeline."""
from __future__ import annotations

import argparse
import logging
import os
from datetime import date
from pathlib import Path
from typing import List, Optional
from urllib.parse import parse_qsl

from .amazon import AmazonCredentials
from .article_repository import ArticleRepository
from .config import DEFAULT_CATEGORIES, DATA_DIR, OUTPUT_DIR, SiteSettings, ensure_directories
from .generator import SiteGenerator
from .pipeline import GiftPipeline
from .repository import ProductRepository
from .retailers import AmazonRetailerAdapter, StaticRetailerAdapter
from .roundups import run_daily_roundups
from .utils import load_json

LOGGER = logging.getLogger(__name__)

COMMAND_CHOICES: tuple[str, ...] = ("update", "generate", "roundups")


def get_configured_default_command() -> str:
    """Return the default command configured via environment variables."""

    default_command_env = os.getenv("GIFTGRAB_DEFAULT_COMMAND")
    default_command = (
        default_command_env.strip().lower() if default_command_env else "generate"
    )
    if default_command not in COMMAND_CHOICES:
        default_command = "generate"
    return default_command


def build_parser() -> argparse.ArgumentParser:
    parser = argparse.ArgumentParser(
        description="Automate the Grab Gifts static site generation pipeline.",
    )

    default_command = get_configured_default_command()

    parser.set_defaults(command=None, _default_command=default_command)

    def env_int(name: str, default: int) -> int:
        raw = os.getenv(name)
        if raw is None:
            return default
        try:
            return int(raw)
        except (TypeError, ValueError):
            return default

    parser.add_argument(
        "command",
        choices=COMMAND_CHOICES,
        nargs="?",
        help=(
            "Use 'update' to fetch new products and rebuild, 'generate' to rebuild from stored data, "
            "or 'roundups' to synthesize roundup playbooks and refresh the site. "
            f"When omitted, defaults to '{default_command}' once stored data exists; "
            "if no products have been stored yet, the update command runs automatically."
        ),
    )
    parser.add_argument(
        "--item-count",
        type=int,
        default=6,
        help="Number of products to request per category when fetching from Amazon.",
    )
    parser.add_argument(
        "--data-file",
        type=Path,
        default=DATA_DIR / "products.json",
        help="Override the products JSON file location.",
    )
    parser.add_argument(
        "--output-dir",
        type=Path,
        default=OUTPUT_DIR,
        help="Directory where the static site files will be written.",
    )
    parser.add_argument(
        "--roundup-limit",
        type=int,
        default=env_int("ROUNDUPS_PER_DAY", 15),
        help=(
            "Number of roundup lists to generate per day when running the 'roundups' command."
        ),
    )
    parser.add_argument(
        "--roundup-days",
        type=int,
        default=env_int("ROUNDUPS_DAYS", 1),
        help="Number of days of roundup content to synthesize when running 'roundups'.",
    )
    parser.add_argument(
        "--roundup-seed",
        type=str,
        default=os.getenv("ROUNDUPS_SEED"),
        help="Optional seed for deterministic roundup output.",
    )
    parser.add_argument(
        "--roundup-start-date",
        type=str,
        default=os.getenv("ROUNDUPS_START_DATE"),
        help="ISO date (YYYY-MM-DD) to start scheduling roundups from.",
    )
    parser.add_argument(
        "--log-level",
        default=os.getenv("LOG_LEVEL", "INFO"),
        help="Set the log level (DEBUG, INFO, WARNING, ERROR).",
    )
    return parser


def load_site_settings() -> SiteSettings:
    keywords_env = os.getenv("SITE_KEYWORDS")
    keywords: tuple[str, ...] = ()
    if keywords_env:
        keywords = tuple(
            keyword.strip()
            for keyword in keywords_env.split(",")
            if keyword.strip()
        )
    def optional_env(name: str) -> str | None:
        value = os.getenv(name)
        if value is None:
            return None
        value = value.strip()
        return value or None

    analytics_snippet_env = os.getenv("SITE_ANALYTICS_SNIPPET")
    analytics_snippet = None
    if analytics_snippet_env and analytics_snippet_env.strip():
        analytics_snippet = analytics_snippet_env

    hidden_inputs_env = os.getenv("SITE_NEWSLETTER_HIDDEN_INPUTS")
    hidden_inputs: tuple[tuple[str, str], ...] = ()
    if hidden_inputs_env:
        pairs = [
            (name, value)
            for name, value in parse_qsl(hidden_inputs_env, keep_blank_values=True)
            if name
        ]
        hidden_inputs = tuple(pairs)

    raw_method = optional_env("SITE_NEWSLETTER_FORM_METHOD")
    newsletter_method = (raw_method or "post").lower()
    if newsletter_method not in {"get", "post"}:
        newsletter_method = "post"

    email_field = optional_env("SITE_NEWSLETTER_EMAIL_FIELD") or "email"

    defaults = SiteSettings()
    adsense_client_id = optional_env("ADSENSE_CLIENT_ID")
    adsense_slot = optional_env("ADSENSE_SLOT")
    adsense_rail_slot = optional_env("ADSENSE_RAIL_SLOT")

    return SiteSettings(
        site_name=os.getenv("SITE_NAME", "Grab Gifts"),
        base_url=os.getenv("SITE_BASE_URL", "https://grabgifts.net"),
        description=os.getenv(
            "SITE_DESCRIPTION",
            "Grab Gifts surfaces viral-ready Amazon finds with conversion copy and plug-and-play affiliate automation.",
        ),
        adsense_client_id=(
            adsense_client_id if adsense_client_id is not None else defaults.adsense_client_id
        ),
        adsense_slot=adsense_slot if adsense_slot is not None else defaults.adsense_slot,
        adsense_rail_slot=(
            adsense_rail_slot if adsense_rail_slot is not None else defaults.adsense_rail_slot
        ),
        amazon_partner_tag=os.getenv("AMAZON_ASSOCIATE_TAG"),
        twitter_handle=os.getenv("SITE_TWITTER"),
        facebook_page=os.getenv("SITE_FACEBOOK"),
        keywords=keywords,
        newsletter_url=os.getenv("SITE_NEWSLETTER_URL"),
        contact_email=os.getenv("SITE_CONTACT_EMAIL"),
        language=optional_env("SITE_LANGUAGE") or "en",
        locale=optional_env("SITE_LOCALE") or "en_US",
        logo_url=optional_env("SITE_LOGO_URL"),
        favicon_url=optional_env("SITE_FAVICON_URL"),
        analytics_measurement_id=optional_env("SITE_ANALYTICS_ID"),
        analytics_snippet=analytics_snippet,
        newsletter_form_action=optional_env("SITE_NEWSLETTER_FORM_ACTION"),
        newsletter_form_method=newsletter_method,
        newsletter_form_email_field=email_field,
        newsletter_form_hidden_inputs=hidden_inputs,
        newsletter_cta_copy=optional_env("SITE_NEWSLETTER_CTA_COPY"),
    )


def load_credentials() -> Optional[AmazonCredentials]:
    access_key = os.getenv("AMAZON_PAAPI_ACCESS_KEY")
    secret_key = os.getenv("AMAZON_PAAPI_SECRET_KEY")
    partner_tag = os.getenv("AMAZON_ASSOCIATE_TAG")
    marketplace = os.getenv("AMAZON_MARKETPLACE", "www.amazon.com")
    host = os.getenv("AMAZON_API_HOST", "webservices.amazon.com")
    if not all([access_key, secret_key, partner_tag]):
        return None
    return AmazonCredentials(
        access_key=access_key,
        secret_key=secret_key,
        partner_tag=partner_tag,
        marketplace=marketplace,
        host=host,
    )


def load_static_retailers() -> List[StaticRetailerAdapter]:
    """Discover JSON-backed retailer feeds stored on disk."""

    adapters: List[StaticRetailerAdapter] = []
    directory_override = os.getenv("STATIC_RETAILER_DIR")
    base_path = Path(directory_override).expanduser() if directory_override else DATA_DIR / "retailers"
    if not base_path.exists():
        return adapters
    grouped: dict[str, dict[str, list[Path]]] = {}
    for entry in sorted(base_path.iterdir()):
        if entry.is_file():
            if entry.suffix.lower() != ".json":
                continue
            slug = entry.stem
            slug = slug.lower().replace("_", "-")
            grouped.setdefault(slug, {}).setdefault("files", []).append(entry)
        elif entry.is_dir():
            slug = entry.name.lower().replace("_", "-")
            grouped.setdefault(slug, {}).setdefault("dirs", []).append(entry)

    def extract_display_fields(payload: object) -> dict[str, str]:
        if not isinstance(payload, dict):
            return {}
        fields: dict[str, str] = {}
        for key in ("name", "cta_label", "homepage"):
            value = payload.get(key)
            if value is None:
                continue
            text = str(value).strip()
            if text:
                fields[key] = text
        return fields

    for slug in sorted(grouped):
        info = grouped[slug]
        sources: list[Path] = []
        metadata: dict[str, str] = {}

        for directory in info.get("dirs", []):
            if not directory.exists():
                continue
            for meta_name in ("meta.json", "metadata.json"):
                meta_path = directory / meta_name
                if meta_path.exists():
                    metadata.update(extract_display_fields(load_json(meta_path, default={}) or {}))
                    break
            sources.append(directory)

        for file_path in info.get("files", []):
            if not file_path.exists():
                continue
            metadata.update(extract_display_fields(load_json(file_path, default={}) or {}))
            sources.append(file_path)

        if not sources:
            continue

        unique_sources = list(dict.fromkeys(Path(path) for path in sources))
        display = " ".join(part.capitalize() for part in slug.split("-")) or slug

        dataset: Path | Sequence[Path]
        if len(unique_sources) == 1:
            dataset = unique_sources[0]
        else:
            dataset = tuple(unique_sources)

        adapters.append(
            StaticRetailerAdapter(
                slug=slug,
                name=str(metadata.get("name") or display),
                dataset=dataset,
                cta_label=str(metadata.get("cta_label") or "Shop now"),
                homepage=metadata.get("homepage"),
            )
        )
    return adapters


def configure_logging(level: str) -> None:
    logging.basicConfig(
        level=getattr(logging, level.upper(), logging.INFO),
        format="%(asctime)s [%(levelname)s] %(name)s: %(message)s",
    )


def main(argv: Optional[list[str]] = None) -> None:
    parser = build_parser()
    args = parser.parse_args(argv)
    configure_logging(args.log_level)
    ensure_directories()

    settings = load_site_settings()
    repository = ProductRepository(data_file=args.data_file)
    generator = SiteGenerator(settings, output_dir=args.output_dir)
    article_repository = ArticleRepository(DATA_DIR / "articles.json")

    has_products = bool(repository.load_products())
    default_command = getattr(args, "_default_command", get_configured_default_command())

    if args.command is None:
        if not has_products:
            LOGGER.info("No stored products found; defaulting to 'update' command.")
            command = "update"
        else:
            command = default_command
    else:
        command = args.command

    if command == "generate" and not has_products:
        parser.error("No stored products available. Run 'update' first to fetch data.")

    if command == "update":
        credentials = load_credentials()
        static_retailers = load_static_retailers()
        if credentials is None and not static_retailers:
            parser.error(
                "No retailer sources configured. Provide Amazon credentials or add JSON feeds under data/retailers/."
            )
        retailer_adapters = []
        if credentials:
            retailer_adapters.append(AmazonRetailerAdapter(credentials))
        retailer_adapters.extend(static_retailers)
        pipeline = GiftPipeline(
            repository=repository,
            generator=generator,
            categories=DEFAULT_CATEGORIES,
            credentials=credentials,
            retailers=retailer_adapters,
            article_repository=article_repository,
        )
        pipeline.run(item_count=args.item_count, regenerate_only=False)
    elif command == "roundups":
<<<<<<< HEAD
        roundup_limit = args.roundup_limit
        if roundup_limit <= 0:
            parser.error("--roundup-limit must be positive")
        roundup_days = args.roundup_days
        if roundup_days <= 0:
            parser.error("--roundup-days must be positive")
        roundup_start_date = None
        if args.roundup_start_date:
            try:
                roundup_start_date = date.fromisoformat(args.roundup_start_date)
            except ValueError:
                parser.error(
                    "--roundup-start-date must be in ISO format (YYYY-MM-DD)"
                )
        run_daily_roundups(
            repository=repository,
            article_repository=article_repository,
            limit=roundup_limit,
            seed=args.roundup_seed,
            days=roundup_days,
            start_date=roundup_start_date,
=======
        run_daily_roundups(
            repository=repository, article_repository=article_repository
>>>>>>> c96ed5e3
        )
        retailer_adapters = load_static_retailers()
        pipeline = GiftPipeline(
            repository=repository,
            generator=generator,
            categories=DEFAULT_CATEGORIES,
            credentials=None,
            retailers=retailer_adapters,
            article_repository=article_repository,
        )
        pipeline.run(item_count=args.item_count, regenerate_only=True)
    else:
        retailer_adapters = load_static_retailers()
        pipeline = GiftPipeline(
            repository=repository,
            generator=generator,
            categories=DEFAULT_CATEGORIES,
            credentials=None,
            retailers=retailer_adapters,
            article_repository=article_repository,
        )
        pipeline.run(item_count=args.item_count, regenerate_only=True)

    LOGGER.info("Site build completed. Output directory: %s", args.output_dir)


if __name__ == "__main__":
    main()<|MERGE_RESOLUTION|>--- conflicted
+++ resolved
@@ -343,7 +343,7 @@
         )
         pipeline.run(item_count=args.item_count, regenerate_only=False)
     elif command == "roundups":
-<<<<<<< HEAD
+<<<< codex/automate-daily-top-10-product-roundups-utru0g
         roundup_limit = args.roundup_limit
         if roundup_limit <= 0:
             parser.error("--roundup-limit must be positive")
@@ -365,10 +365,10 @@
             seed=args.roundup_seed,
             days=roundup_days,
             start_date=roundup_start_date,
-=======
+====
         run_daily_roundups(
             repository=repository, article_repository=article_repository
->>>>>>> c96ed5e3
+>>>>> main
         )
         retailer_adapters = load_static_retailers()
         pipeline = GiftPipeline(
