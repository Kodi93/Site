from __future__ import annotations

import unittest

from giftgrab.blog import (
    build_category_phrase,
    generate_blog_post,
    generate_summary,
)
from giftgrab.models import Product


def sample_product() -> Product:
    return Product(
        asin="B000TEST",
        title="Gravity-Defying Coffee Mug",
        link="https://www.amazon.com/example?tag=mytag-20",
        image="https://images.example.com/mug.jpg",
        price="$24.99",
        rating=4.7,
        total_reviews=1280,
        category_slug="home-and-kitchen",
        keywords=["coffee", "mug", "novelty"],
    )


class BlogTests(unittest.TestCase):
    def test_build_category_phrase_for_audience_categories(self) -> None:
        self.assertEqual(build_category_phrase("For Him"), "the perfect gift for him")
        self.assertEqual(
<<<<<<< HEAD
            build_category_phrase("For a Techy"),
            "the perfect gift for tech enthusiasts",
=======
            build_category_phrase("For a Techy"),< codex/revise-product-titles-and-descriptions-nopw04
            "the perfect gift for tech enthusiasts",

            "the perfect gift for a techy",
 main
>>>>>>> 8b376498
        )

    def test_build_category_phrase_handles_homebody_upgrades(self) -> None:
        self.assertEqual(
            build_category_phrase("Homebody Upgrades"),
<<<<<<< HEAD
=======
 codex/revise-product-titles-and-descriptions-nopw04
>>>>>>> 8b376498
            "a homebody upgrade they'll appreciate",
        )

    def test_build_category_phrase_converts_concept_audiences(self) -> None:
        self.assertEqual(
            build_category_phrase("For Fandom"),
            "the perfect gift for devoted superfans",
<<<<<<< HEAD
        )

    def test_build_category_phrase_handles_family_time(self) -> None:
        self.assertEqual(
            build_category_phrase("Family Time"),
            "a thoughtful pick for family time together",
        )

    def test_build_category_phrase_default_fallback(self) -> None:
        self.assertEqual(
            build_category_phrase("Holiday Heroes"),
            "a holiday heroes pick worth gifting",
=======
=======
            "a homebody upgrade worth gifting",
>>>>>> main
>>>>>>> 8b376498
        )

    def test_generate_blog_post_builds_rich_html(self) -> None:
        product = sample_product()
        blog = generate_blog_post(product, "Home & Kitchen", ["Levitating design", "USB-powered base"])
        self.assertIn("Gravity-Defying Coffee Mug", blog.summary)
        self.assertIn("Levitating design", blog.summary)
        self.assertIn("Key takeaways", blog.html)
        self.assertIn("Good for:", blog.html)
        self.assertIn("Consider:", blog.html)
        self.assertIn("cta-button", blog.html)
<<<<<<< HEAD
        self.assertIn("Review the listing on Amazon", blog.html)
=======
        self.assertTrue(
            "View full details" in blog.html or "Check current pricing" in blog.html
        )
>>>>>>> 8b376498

    def test_generate_blog_post_includes_review_callout(self) -> None:
        product = sample_product()
        blog = generate_blog_post(product, "Home & Kitchen", [])
        self.assertIn("Rated 4.7 stars by 1,280 shoppers.", blog.html)

    def test_generate_summary_prefers_features_when_available(self) -> None:
        product = sample_product()
        summary = generate_summary(
            product,
            "Homebody Upgrades",
            ["Levitating design", "USB-powered base", "USB-powered base"],
        )
<<<<<<< HEAD
        self.assertIn("Homebody Upgrades planners can rely on", summary)
        self.assertIn("Levitating design and USB-powered base", summary)
=======
        self.assertIn("levitating design", summary)
        self.assertIn("USB-powered base", summary)
>>>>>>> 8b376498
        self.assertNotIn("coffee", summary)

    def test_generate_summary_falls_back_to_keywords(self) -> None:
        product = sample_product()
        summary = generate_summary(product, "Homebody Upgrades", [])
<<<<<<< HEAD
        self.assertIn("coffee and novelty", summary)
        self.assertIn("Check pricing", summary)
        self.assertIn("confirm availability", summary)

    def test_generate_summary_handles_missing_highlights(self) -> None:
        product = sample_product()
        product.keywords = []
        summary = generate_summary(product, "Homebody Upgrades", [])
        self.assertIn("practical performance", summary)
        self.assertIn("Confirm assets", summary)
=======
        self.assertIn("coffee", summary)
        self.assertIn("novelty", summary)
>>>>>>> 8b376498


if __name__ == "__main__":
    unittest.main()<|MERGE_RESOLUTION|>--- conflicted
+++ resolved
@@ -28,25 +28,25 @@
     def test_build_category_phrase_for_audience_categories(self) -> None:
         self.assertEqual(build_category_phrase("For Him"), "the perfect gift for him")
         self.assertEqual(
-<<<<<<< HEAD
+ codex/revise-product-titles-and-descriptions-n6synj
             build_category_phrase("For a Techy"),
             "the perfect gift for tech enthusiasts",
-=======
+
             build_category_phrase("For a Techy"),< codex/revise-product-titles-and-descriptions-nopw04
             "the perfect gift for tech enthusiasts",
 
             "the perfect gift for a techy",
  main
->>>>>>> 8b376498
+ main
         )
 
     def test_build_category_phrase_handles_homebody_upgrades(self) -> None:
         self.assertEqual(
             build_category_phrase("Homebody Upgrades"),
-<<<<<<< HEAD
-=======
+<<< codex/revise-product-titles-and-descriptions-n6synj
+
  codex/revise-product-titles-and-descriptions-nopw04
->>>>>>> 8b376498
+ main
             "a homebody upgrade they'll appreciate",
         )
 
@@ -54,7 +54,7 @@
         self.assertEqual(
             build_category_phrase("For Fandom"),
             "the perfect gift for devoted superfans",
-<<<<<<< HEAD
+<< codex/revise-product-titles-and-descriptions-n6synj
         )
 
     def test_build_category_phrase_handles_family_time(self) -> None:
@@ -66,12 +66,12 @@
     def test_build_category_phrase_default_fallback(self) -> None:
         self.assertEqual(
             build_category_phrase("Holiday Heroes"),
-            "a holiday heroes pick worth gifting",
-=======
-=======
+           "a holiday heroes pick worth gifting",
+
+=
             "a homebody upgrade worth gifting",
->>>>>> main
->>>>>>> 8b376498
+main
+>>main
         )
 
     def test_generate_blog_post_builds_rich_html(self) -> None:
@@ -83,13 +83,12 @@
         self.assertIn("Good for:", blog.html)
         self.assertIn("Consider:", blog.html)
         self.assertIn("cta-button", blog.html)
-<<<<<<< HEAD
-        self.assertIn("Review the listing on Amazon", blog.html)
-=======
+<<<< codex/revise-product-titles-and-descriptions-n6synj
+        self.assertIn("Review the listing on Amazon", blog.html)====
         self.assertTrue(
             "View full details" in blog.html or "Check current pricing" in blog.html
         )
->>>>>>> 8b376498
+> main
 
     def test_generate_blog_post_includes_review_callout(self) -> None:
         product = sample_product()
@@ -103,19 +102,19 @@
             "Homebody Upgrades",
             ["Levitating design", "USB-powered base", "USB-powered base"],
         )
-<<<<<<< HEAD
+<< codex/revise-product-titles-and-descriptions-n6synj
         self.assertIn("Homebody Upgrades planners can rely on", summary)
         self.assertIn("Levitating design and USB-powered base", summary)
-=======
+====
         self.assertIn("levitating design", summary)
         self.assertIn("USB-powered base", summary)
->>>>>>> 8b376498
+>>> main
         self.assertNotIn("coffee", summary)
 
     def test_generate_summary_falls_back_to_keywords(self) -> None:
         product = sample_product()
         summary = generate_summary(product, "Homebody Upgrades", [])
-<<<<<<< HEAD
+<<< codex/revise-product-titles-and-descriptions-n6synj
         self.assertIn("coffee and novelty", summary)
         self.assertIn("Check pricing", summary)
         self.assertIn("confirm availability", summary)
@@ -126,10 +125,10 @@
         summary = generate_summary(product, "Homebody Upgrades", [])
         self.assertIn("practical performance", summary)
         self.assertIn("Confirm assets", summary)
-=======
+====
         self.assertIn("coffee", summary)
         self.assertIn("novelty", summary)
->>>>>>> 8b376498
+>>> main
 
 
 if __name__ == "__main__":
